--- conflicted
+++ resolved
@@ -1,89 +1,64 @@
-<<<<<<< HEAD
-- Changed code that manages the way Editing Sessions are stored so that the sessions are maintained when renaming the Excel Worksheets in Edit Mode and only closed
-  when those Worksheets are deleted. The Editing Sessions are closed when changing Schema as well. (Internal bug 108 - Edit dialog is showed in a wrong sheet).
-- Fixed code that renames the auto-generated Primary Key column when the Table name changes since it was not detecting if a column with the same name already existed
-  in the table. The column duplication was not actually happening, it looked that way because the automatically generated PK column was not detecting a column had
-  that same name. (Internal bug 110 - Export Data - Column is duplicated when Unique index is checked).
-- Added code to do a better handling of null values and zero dates that work consistently among Import, Export, Append and Edit operations. DateTime.MinValue are
-  treated natively in Excel as a 0.0 value so conversions are performed consistently. (Internal bug 109 - Edit operation can edit a zero value DateTime column).
-- Fixed code to always set an empty string instead of null to the MySQLDataColumn properties that stores MySQL data types (MySQLDataType, RowsFrom1stDataType and
-  RowsFrom2ndDataType). Added code to display a warning and color red a column which Data Type has not been set by the user or has been manually cleared.
-  (Internal bug 65 - Export excel data freezes when Auto Detect Data Types is off).
-- Added code to output to the application log exception messages consistently in all places where exceptions are catched.
-- Changed code that gets a new name for a Worksheet that already has the proposed name of the Data Table being imported/edited.
-  (Internal bug 101 - Edit Data generates wrong worksheet name for a table named "t").
-- Added code to free up the list of active Edit Dialogs from all existing workbooks when the connection is closed which happens as well when the user goes back to the
-  welcome panel to select a connection. (Internal bug 96 - Edit Data Dialogs stay open when changing to another connection).
-- Added code to let the Import of data fill the Excel spreadsheet even if the table is empty but only if at least the column names are being imported. Also added code
-  to force the import of headers and always all columns during an Edit operation. Fixed code in Edit Data dialog to support empty tables and to remove the check for
-  imported column names since they will be always imported for an Edit operation. (Internal bug 103 - Edit Data does not work with empty tables).
-- Added code to change the enabled status of the Edit action label when entering and exiting Editing Mode since once in Edit Mode it must be closed before opening
-  another Edit session. Added code to avoid data import onto a worksheet that has an ongoing Edit session open for a table, a dialog is shown asking the user if he
-  wants to do the import on a new Excel Worksheet. Changed the way editing sessions are stored to support mainting them for Tables in different Schemas and to support
-  different Workbooks as well as different Worksheets. (Internal bug 100 - Edit Data has errors when an Import Data operation is done on Editing Worksheet).
-- Bumped AssemblyVersion to 1.1.0.
-- Changed code to enable Revert Changes button when the Auto-Commit checkbox is not checked and only when there are changes pending to be committed.
-  (Internal bug 92 - Edit Data, Revert Changes button remains enabled even if there are no changes to revert).
-- Added code to reset all cells in the Editing Region to have a NO-FILL style when the Edit Data dialog is closed.
-  (Internal bug 70 - Committed/uncommitted cells remain colored when exiting Edit Data Mode).
-- Added code to enable rows deletion on Edit Data, before all cells except the ones containing MySQL data were locked, but that way users can't delete an Excel row
-  since the row contained locked cells and Excel does not permit deleting a row if even once cell in the row is locked, so now all rows with MySQL data are unlocked
-  but if cells that are not in the Editing Range are modified an error will be thrown and changes undone. All other cells below the Editing Range remain locked.
-  (Internal bug 68 - There is no way to delete an existing row when Editing a table).
-- Add a new Workbook if there is no workbook open when doing an Edit and Import Data. Also makes the release of the Uncompleted edit operations when closing a Workbook. 
-  Added new events Workbook Activated and Workbook Deactivated in TaskPaneControl. Changes in EditTableData method to release uncompleted edit operations. Added a new
-  WorkbookName property to identify sheets in EditDataDialog. Also added unattached of the EditingWorksheet.SelectionChange when exiting from edit mode to avoid
-  Exceptions. Changes to reference ActiveWorkbook to the TaskPaneControl correct property.
-  (Internal Bug 66 - Edit and Import Data throw an unhandled exception when there is no active worksheet).
-- Added code to support rows insertions within the Edit Data, as per design this works by always having a colored row at the end of the editing data range which if
-  modified it will create a new row for insertion into MySQL Server when data is committed. (Internal bug 67 - There is no way to insert a new row when Editing a table).
-- Changed the comparison of strategy for the value the user types in an Excel cell against the value already stored in the DataTable but now using the RowState.Original
-  version of the row so that way if the user changes the value but then types in the value originally retrieved the change is disregarded and the cell's style is set
-  back to NO-FILL. (Internal bug 75 - Edit Data generates wrong UPDATE query when typing identical value on cell).
-- Modified a flag of calls to the SetWindowPos method that was setting the Edit Data Dialog to be Topmost of every window, now it is Topmost of only the Excel window.
-  (Oracle bug 14349218 - COMMIT OVERLAY REMAINS TOP-LEVEL WHEN APP IS NOT IN FOCUS).
-- Revert data resets ALL cells in the editing region to have a NO-FILL style when the Refresh Data from DB button is clicked; otherwise if the Revert Changed Data button
-  is clicked only the changed cells that haven't been committed are reset to have a NO-FILL style.
-  (Oracle bug 14350321 - REFRESH DATA FROM DB IS NOT CLEARING COLORED EXCEL CELLS FOR COMMITTED CELLS)
-- Changed code so when changes are pushed to the MySQL Server we display an InfoDialog when errors or warnings were found during the data commit if the Auto-Commit
-  checkbox is checked (no errors were thrown when in Auto-Commit mode before). (Oracle bug 14349284 - AUTO-COMMIT EDITING APPEARS TO LACK ERROR NOTIFICATION).
-- Changed comparison strategy for the value the user types in an Excel cell against the value already stored in the DataTable; for this a new method in the
-  DataTypeUtilities class called ExcelValueEqualsDataTableValue was created to do a comparison by data type and if what the user types equals what is in the DB
-  the change is disregarded and discarded for a commit. Also changed code to process Excel Sheet changes cell by cell instead of a whole range in order to paint the
-  cell's background if the change does not produce errors, in which case now the change is undone, an error is thrown and the cell is not colored; if the changed value
-  equals the one in the table no change is accounted for to commit. (Internal bug 75 - Edit Data generates wrong UPDATE query when typing identical value on cell).
-- Edit Data was failing in this scenario when a table's primary key is being changed by the user. Fixed code in GetUpdateSQL method of MySQLDataTable class to assemble
-  the where clause using the original values in the row and not the updated values (since updated values in this scenario are not found but MySQL does not throw any
-  errors or warnings about not finding such records). (Oracle bug 14349192 - COMMIT FAILS).
-- Methods that handle Insert, Update and Delete operations (InsertDataWithManualQuery, AppendDataWithManualQuery, UpdateDataWithManualQuery, DeleteDataWithManualQuery)
-  are using transactions which are rolled back if an error occurs. (Oracle bug 14356054 - OPTIMISTIC LOCKING CAN CAUSE PARTIAL DATA UPDATES)
-- All operations done through Edit Data use now constructed queries sent directly to MySQL instead of performing the operations via the Connector/NET DataAdapter.
-  This way we are consistent on how operations are performed by the Export Data and Append Data operations and ensure the query appearing on the General Query Log
-  and the one we display to the users are identical. (Oracle bug 14355970 - CONFIRMATION DETAILS LIE ABOUT SQL ISSUED).
-- Fixed Edit showing exception for unsigned small int is too large for the column. Changes in MySQLDataColumn Class that wasn't assigning the unsigned attribute in constructor.
-  
-=======
-1.0.7
-- Changed code to conditionally detect the datatype of a column with no data in any of its cells as either a Varchar(255) when Exporting data (empty column falls back to a "safe"
-  type that user can override) or as a null/empty datatype when Appending data so the empty column can be automatically mapped to any other column regardless of the target's
-  column datatype. (Internal bug 35 - Append Data detects a column with no data as a varchar column which does not map to any column).
-- Updated code so that when Workbench version 5.2.41 or earlier is installed and there are still no connections created in MySQL for Excel the Workbench connections are copied
-  from Workbench to the MySQL for Excel connections file. (Internal bug 49 - Workbench connections are not copied to MySql for Excel).
-- Updated version in AssemblyInfo to 1.0.7.
-- Manage Connections action label is available in the Welcome Panel when MySQL Workbench 5.2.42 is installed.
-  Database connections are shared with MySQL Workbench if version 5.2.42 or later is installed (meaning they are read from and saved to the Workbench connections file and on the
-  first run of MySQL for Excel it will attempt to migrate all local connections to the Workbench connection file and delete the local connections file, otherwise they are still
-  managed locally within MySQL for Excel. (Oracle bug 14368158 - CONNECTIONS CREATED IN MYSQL FOR EXCEL UNUSABLE IN WORKBENCH)
-- Refactoring on TransparentPictureBox control to fix some flickering when resizing the Excel form.
-  Added an upperPanel that contains all controls above the MyTreeView controls to all panels so when the form is resized to have a very small size the controls at the bottom
-  actually go behind the new upperPanel so there is no overlapping at all. (Oracle bug 14406412 - OVERLAPPING CONTROLS ON ALL PANELS WHEN EXCEL WINDOW IS SMALL).
-- Removed the code that reset the TaskPaneControl's height since the height can't be changed for a right-docking of the panel.
-  (Oracle bug 14369568 - EXCEL WINDOW CAN'T BE RESIZED IF STARTS WITH A SMALL SIZE).
-- Fixed code in custom PreviewDataViewGrid control to readjust the recalculation of the headers width when the HeaderText changes and to disable the AutoWidth feature of each
-  column header when the automatically recalculated width exceeds the ColumnsMaximumWidth property. (Oracle Bug 14350168 - EXPORT DATA DIALOG'S PREVIEW GRID TRUNCATES COLUMN NAMES)
-- Fixed code so now "text" columns can be automatically mapped to set or enum columns.
-  Fixed code to properly change mapped column names when checking/unchecking the "First Row Contains Column Names" checkbox in the Append Data Form.
-  (Oracle Bug 14370049 - THE AUTO MAPPING IS NOT WORKING PROPERLY)
-- Disabled Export button when table name is empty (Oracle Bug 14389853 - EXPORT BUTTON IS ENABLED WHEN TABLE NAME IS EMPTY)
-- Commit for Oraclebug #14521405 Unhandled exception is thrown when loading MySQL for Excel.
->>>>>>> d480b5f3
+- Changed code that manages the way Editing Sessions are stored so that the sessions are maintained when renaming the Excel Worksheets in Edit Mode and only closed
+  when those Worksheets are deleted. The Editing Sessions are closed when changing Schema as well. (Internal bug 108 - Edit dialog is showed in a wrong sheet).
+- Fixed code that renames the auto-generated Primary Key column when the Table name changes since it was not detecting if a column with the same name already existed
+  in the table. The column duplication was not actually happening, it looked that way because the automatically generated PK column was not detecting a column had
+  that same name. (Internal bug 110 - Export Data - Column is duplicated when Unique index is checked).
+- Added code to do a better handling of null values and zero dates that work consistently among Import, Export, Append and Edit operations. DateTime.MinValue are
+  treated natively in Excel as a 0.0 value so conversions are performed consistently. (Internal bug 109 - Edit operation can edit a zero value DateTime column).
+- Fixed code to always set an empty string instead of null to the MySQLDataColumn properties that stores MySQL data types (MySQLDataType, RowsFrom1stDataType and
+  RowsFrom2ndDataType). Added code to display a warning and color red a column which Data Type has not been set by the user or has been manually cleared.
+  (Internal bug 65 - Export excel data freezes when Auto Detect Data Types is off).
+- Added code to output to the application log exception messages consistently in all places where exceptions are catched.
+- Changed code that gets a new name for a Worksheet that already has the proposed name of the Data Table being imported/edited.
+  (Internal bug 101 - Edit Data generates wrong worksheet name for a table named "t").
+- Added code to free up the list of active Edit Dialogs from all existing workbooks when the connection is closed which happens as well when the user goes back to the
+  welcome panel to select a connection. (Internal bug 96 - Edit Data Dialogs stay open when changing to another connection).
+- Added code to let the Import of data fill the Excel spreadsheet even if the table is empty but only if at least the column names are being imported. Also added code
+  to force the import of headers and always all columns during an Edit operation. Fixed code in Edit Data dialog to support empty tables and to remove the check for
+  imported column names since they will be always imported for an Edit operation. (Internal bug 103 - Edit Data does not work with empty tables).
+- Added code to change the enabled status of the Edit action label when entering and exiting Editing Mode since once in Edit Mode it must be closed before opening
+  another Edit session. Added code to avoid data import onto a worksheet that has an ongoing Edit session open for a table, a dialog is shown asking the user if he
+  wants to do the import on a new Excel Worksheet. Changed the way editing sessions are stored to support mainting them for Tables in different Schemas and to support
+  different Workbooks as well as different Worksheets. (Internal bug 100 - Edit Data has errors when an Import Data operation is done on Editing Worksheet).
+- Bumped AssemblyVersion to 1.1.0.
+- Changed code to enable Revert Changes button when the Auto-Commit checkbox is not checked and only when there are changes pending to be committed.
+  (Internal bug 92 - Edit Data, Revert Changes button remains enabled even if there are no changes to revert).
+- Added code to reset all cells in the Editing Region to have a NO-FILL style when the Edit Data dialog is closed.
+  (Internal bug 70 - Committed/uncommitted cells remain colored when exiting Edit Data Mode).
+- Added code to enable rows deletion on Edit Data, before all cells except the ones containing MySQL data were locked, but that way users can't delete an Excel row
+  since the row contained locked cells and Excel does not permit deleting a row if even once cell in the row is locked, so now all rows with MySQL data are unlocked
+  but if cells that are not in the Editing Range are modified an error will be thrown and changes undone. All other cells below the Editing Range remain locked.
+  (Internal bug 68 - There is no way to delete an existing row when Editing a table).
+- Add a new Workbook if there is no workbook open when doing an Edit and Import Data. Also makes the release of the Uncompleted edit operations when closing a Workbook. 
+  Added new events Workbook Activated and Workbook Deactivated in TaskPaneControl. Changes in EditTableData method to release uncompleted edit operations. Added a new
+  WorkbookName property to identify sheets in EditDataDialog. Also added unattached of the EditingWorksheet.SelectionChange when exiting from edit mode to avoid
+  Exceptions. Changes to reference ActiveWorkbook to the TaskPaneControl correct property.
+  (Internal Bug 66 - Edit and Import Data throw an unhandled exception when there is no active worksheet).
+- Added code to support rows insertions within the Edit Data, as per design this works by always having a colored row at the end of the editing data range which if
+  modified it will create a new row for insertion into MySQL Server when data is committed. (Internal bug 67 - There is no way to insert a new row when Editing a table).
+- Changed the comparison of strategy for the value the user types in an Excel cell against the value already stored in the DataTable but now using the RowState.Original
+  version of the row so that way if the user changes the value but then types in the value originally retrieved the change is disregarded and the cell's style is set
+  back to NO-FILL. (Internal bug 75 - Edit Data generates wrong UPDATE query when typing identical value on cell).
+- Modified a flag of calls to the SetWindowPos method that was setting the Edit Data Dialog to be Topmost of every window, now it is Topmost of only the Excel window.
+  (Oracle bug 14349218 - COMMIT OVERLAY REMAINS TOP-LEVEL WHEN APP IS NOT IN FOCUS).
+- Revert data resets ALL cells in the editing region to have a NO-FILL style when the Refresh Data from DB button is clicked; otherwise if the Revert Changed Data button
+  is clicked only the changed cells that haven't been committed are reset to have a NO-FILL style.
+  (Oracle bug 14350321 - REFRESH DATA FROM DB IS NOT CLEARING COLORED EXCEL CELLS FOR COMMITTED CELLS)
+- Changed code so when changes are pushed to the MySQL Server we display an InfoDialog when errors or warnings were found during the data commit if the Auto-Commit
+  checkbox is checked (no errors were thrown when in Auto-Commit mode before). (Oracle bug 14349284 - AUTO-COMMIT EDITING APPEARS TO LACK ERROR NOTIFICATION).
+- Changed comparison strategy for the value the user types in an Excel cell against the value already stored in the DataTable; for this a new method in the
+  DataTypeUtilities class called ExcelValueEqualsDataTableValue was created to do a comparison by data type and if what the user types equals what is in the DB
+  the change is disregarded and discarded for a commit. Also changed code to process Excel Sheet changes cell by cell instead of a whole range in order to paint the
+  cell's background if the change does not produce errors, in which case now the change is undone, an error is thrown and the cell is not colored; if the changed value
+  equals the one in the table no change is accounted for to commit. (Internal bug 75 - Edit Data generates wrong UPDATE query when typing identical value on cell).
+- Edit Data was failing in this scenario when a table's primary key is being changed by the user. Fixed code in GetUpdateSQL method of MySQLDataTable class to assemble
+  the where clause using the original values in the row and not the updated values (since updated values in this scenario are not found but MySQL does not throw any
+  errors or warnings about not finding such records). (Oracle bug 14349192 - COMMIT FAILS).
+- Methods that handle Insert, Update and Delete operations (InsertDataWithManualQuery, AppendDataWithManualQuery, UpdateDataWithManualQuery, DeleteDataWithManualQuery)
+  are using transactions which are rolled back if an error occurs. (Oracle bug 14356054 - OPTIMISTIC LOCKING CAN CAUSE PARTIAL DATA UPDATES)
+- All operations done through Edit Data use now constructed queries sent directly to MySQL instead of performing the operations via the Connector/NET DataAdapter.
+  This way we are consistent on how operations are performed by the Export Data and Append Data operations and ensure the query appearing on the General Query Log
+  and the one we display to the users are identical. (Oracle bug 14355970 - CONFIRMATION DETAILS LIE ABOUT SQL ISSUED).
+- Fixed Edit showing exception for unsigned small int is too large for the column. Changes in MySQLDataColumn Class that wasn't assigning the unsigned attribute in constructor.
+- Commit for Oraclebug #14521405 Unhandled exception is thrown when loading MySQL for Excel.
+  